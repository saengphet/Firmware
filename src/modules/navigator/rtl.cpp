/****************************************************************************
 *
 *   Copyright (c) 2013-2019 PX4 Development Team. All rights reserved.
 *
 * Redistribution and use in source and binary forms, with or without
 * modification, are permitted provided that the following conditions
 * are met:
 *
 * 1. Redistributions of source code must retain the above copyright
 *    notice, this list of conditions and the following disclaimer.
 * 2. Redistributions in binary form must reproduce the above copyright
 *    notice, this list of conditions and the following disclaimer in
 *    the documentation and/or other materials provided with the
 *    distribution.
 * 3. Neither the name PX4 nor the names of its contributors may be
 *    used to endorse or promote products derived from this software
 *    without specific prior written permission.
 *
 * THIS SOFTWARE IS PROVIDED BY THE COPYRIGHT HOLDERS AND CONTRIBUTORS
 * "AS IS" AND ANY EXPRESS OR IMPLIED WARRANTIES, INCLUDING, BUT NOT
 * LIMITED TO, THE IMPLIED WARRANTIES OF MERCHANTABILITY AND FITNESS
 * FOR A PARTICULAR PURPOSE ARE DISCLAIMED. IN NO EVENT SHALL THE
 * COPYRIGHT OWNER OR CONTRIBUTORS BE LIABLE FOR ANY DIRECT, INDIRECT,
 * INCIDENTAL, SPECIAL, EXEMPLARY, OR CONSEQUENTIAL DAMAGES (INCLUDING,
 * BUT NOT LIMITED TO, PROCUREMENT OF SUBSTITUTE GOODS OR SERVICES; LOSS
 * OF USE, DATA, OR PROFITS; OR BUSINESS INTERRUPTION) HOWEVER CAUSED
 * AND ON ANY THEORY OF LIABILITY, WHETHER IN CONTRACT, STRICT
 * LIABILITY, OR TORT (INCLUDING NEGLIGENCE OR OTHERWISE) ARISING IN
 * ANY WAY OUT OF THE USE OF THIS SOFTWARE, EVEN IF ADVISED OF THE
 * POSSIBILITY OF SUCH DAMAGE.
 *
 ****************************************************************************/
/**
 * @file rtl.cpp
 *
 * Helper class to access RTL
 *
 * @author Julian Oes <julian@oes.ch>
 * @author Anton Babushkin <anton.babushkin@me.com>
 */

#include "rtl.h"
#include "navigator.h"
#include <dataman/dataman.h>


static constexpr float DELAY_SIGMA = 0.01f;

RTL::RTL(Navigator *navigator) :
	MissionBlock(navigator),
	ModuleParams(navigator)
{
}

void
RTL::on_inactive()
{
	// Reset RTL state.
	_rtl_state = RTL_STATE_NONE;

	find_RTL_destination();

}

void
RTL::find_RTL_destination()
{
	// get home position:
	home_position_s &home_landing_position = *_navigator->get_home_position();
	// get global position
	const vehicle_global_position_s &global_position = *_navigator->get_global_position();

	// set destination to home per default, then check if other valid landing spot is closer
	_destination.set(home_landing_position);
	// get distance to home position
	double dlat = home_landing_position.lat - global_position.lat;
	double dlon = home_landing_position.lon - global_position.lon;
	double min_dist_squared = dlat * dlat + dlon * dlon;

	_destination.type = RTL_DESTINATION_HOME;

	// consider the mission landing if not RTL_HOME type set
	if (rtl_type() != RTL_HOME && _navigator->get_mission_start_land_available()) {
		double mission_landing_lat = _navigator->get_mission_landing_lat();
		double mission_landing_lon = _navigator->get_mission_landing_lon();

		// compare home position to landing position to decide which is closer
		dlat = mission_landing_lat - global_position.lat;
		dlon = mission_landing_lon - global_position.lon;
		double dist_squared = dlat * dlat + dlon * dlon;

		// set destination to mission landing if closest or in RTL_LAND or RTL_MISSION (so not in RTL_CLOSEST)
		if (dist_squared < min_dist_squared || rtl_type() != RTL_CLOSEST) {
			min_dist_squared = dist_squared;
			//_destination.lat = _navigator->get_mission_landing_lat(); //meen
			//_destination.lon = _navigator->get_mission_landing_lon();
			//_destination.alt = _navigator->get_mission_landing_alt();
			_destination.lat =  home_landing_position.lat;
			_destination.lon =  home_landing_position.lon;
			_destination.alt =  home_landing_position.alt;
			//_destination.type = RTL_DESTINATION_MISSION_LANDING;
			_destination.type = RTL_DESTINATION_HOME; //meen
		}
	}

	// do not consider rally point if RTL type is set to RTL_MISSION, so exit function and use either home or mission landing
	if (rtl_type() == RTL_MISSION) {
		return;
	}

	// compare to safe landing positions
	mission_safe_point_s closest_safe_point {} ;
	mission_stats_entry_s stats;
	int ret = dm_read(DM_KEY_SAFE_POINTS, 0, &stats, sizeof(mission_stats_entry_s));
	int num_safe_points = 0;

	if (ret == sizeof(mission_stats_entry_s)) {
		num_safe_points = stats.num_items;
	}

	// check if a safe point is closer than home or landing
	int closest_index = 0;

	for (int current_seq = 1; current_seq <= num_safe_points; ++current_seq) {
		mission_safe_point_s mission_safe_point;

		if (dm_read(DM_KEY_SAFE_POINTS, current_seq, &mission_safe_point, sizeof(mission_safe_point_s)) !=
		    sizeof(mission_safe_point_s)) {
			PX4_ERR("dm_read failed");
			continue;
		}

		// TODO: take altitude into account for distance measurement
		dlat = mission_safe_point.lat - global_position.lat;
		dlon = mission_safe_point.lon - global_position.lon;
		double dist_squared = dlat * dlat + dlon * dlon;

		if (dist_squared < min_dist_squared) {
			closest_index = current_seq;
			min_dist_squared = dist_squared;
			closest_safe_point = mission_safe_point;
		}
	}

	if (closest_index > 0) {
		_destination.type = RTL_DESTINATION_SAFE_POINT;

		// There is a safe point closer than home/mission landing
		// TODO: handle all possible mission_safe_point.frame cases
		switch (closest_safe_point.frame) {
		case 0: // MAV_FRAME_GLOBAL
			_destination.lat = closest_safe_point.lat;
			_destination.lon = closest_safe_point.lon;
			_destination.alt = closest_safe_point.alt;
			_destination.yaw = home_landing_position.yaw;
			break;

		case 3: // MAV_FRAME_GLOBAL_RELATIVE_ALT
			_destination.lat = closest_safe_point.lat;
			_destination.lon = closest_safe_point.lon;
			_destination.alt = closest_safe_point.alt + home_landing_position.alt; // alt of safe point is rel to home
			_destination.yaw = home_landing_position.yaw;
			break;

		default:
			mavlink_log_critical(_navigator->get_mavlink_log_pub(), "RTL: unsupported MAV_FRAME");
			break;
		}
	}

}

int
RTL::rtl_type() const
{
	return _param_rtl_type.get();
}

void
RTL::on_activation()
{

	// output the correct message, depending on where the RTL destination is
	switch (_destination.type) {
	case RTL_DESTINATION_HOME:
		mavlink_and_console_log_info(_navigator->get_mavlink_log_pub(), "RTL: going to home position."); //landing at //meen
		break;

	case RTL_DESTINATION_MISSION_LANDING:
		mavlink_and_console_log_info(_navigator->get_mavlink_log_pub(), "RTL: landing at mission landing."); //meen1
		break;

	case RTL_DESTINATION_SAFE_POINT:
		mavlink_and_console_log_info(_navigator->get_mavlink_log_pub(), "RTL: landing at safe landing point.");
		break;
	}

	const vehicle_global_position_s &global_position = *_navigator->get_global_position();

	_rtl_alt = calculate_return_alt_from_cone_half_angle((float)_param_rtl_cone_half_angle_deg.get());

	if (_navigator->get_land_detected()->landed) {
		// For safety reasons don't go into RTL if landed.
		_rtl_state = RTL_STATE_LANDED;

	} else if ((_destination.type == RTL_DESTINATION_MISSION_LANDING) && _navigator->on_mission_landing()) {
		// RTL straight to RETURN state, but mission will takeover for landing.

	} else if ((global_position.alt < _destination.alt + _param_rtl_return_alt.get()) || _rtl_alt_min) {

		// If lower than return altitude, climb up first.
		// If rtl_alt_min is true then forcing altitude change even if above.
		_rtl_state = RTL_STATE_CLIMB;

	} else {
		// Otherwise go straight to return
		_rtl_state = RTL_STATE_RETURN;
	}

	set_rtl_item();
}

void
RTL::on_active()
{
	if (_rtl_state != RTL_STATE_LANDED && is_mission_item_reached()) {
		advance_rtl();
		set_rtl_item();
	}
}

void
RTL::set_return_alt_min(bool min)
{
	_rtl_alt_min = min;
}

void
RTL::set_rtl_item()
{
	// RTL_TYPE: mission landing.
	// Landing using planned mission landing, fly to DO_LAND_START instead of returning _destination.
	// After reaching DO_LAND_START, do nothing, let navigator takeover with mission landing.
	if (_destination.type == RTL_DESTINATION_MISSION_LANDING) {
		if (_rtl_state > RTL_STATE_CLIMB) {
			if (_navigator->start_mission_landing()) { //meen1
				mavlink_and_console_log_info(_navigator->get_mavlink_log_pub(), "RTL: using mission landing");
				return;

			} else {
				// Otherwise use regular RTL.
				mavlink_log_critical(_navigator->get_mavlink_log_pub(), "RTL: unable to use mission landing");
			}
		}
	}

	_navigator->set_can_loiter_at_sp(false);

	const vehicle_global_position_s &gpos = *_navigator->get_global_position();

	position_setpoint_triplet_s *pos_sp_triplet = _navigator->get_position_setpoint_triplet();

	// Check if we are pretty close to the destination already.
	const float destination_dist = get_distance_to_next_waypoint(_destination.lat, _destination.lon, gpos.lat, gpos.lon);

	// Compute the loiter altitude.
	const float loiter_altitude = math::min(_destination.alt + _param_rtl_descend_alt.get(), gpos.alt);

	switch (_rtl_state) {
	case RTL_STATE_CLIMB: {

			_mission_item.nav_cmd = NAV_CMD_WAYPOINT;
			_mission_item.lat = gpos.lat;
			_mission_item.lon = gpos.lon;
			_mission_item.altitude = _rtl_alt;
			_mission_item.altitude_is_relative = false;
			_mission_item.yaw = _navigator->get_local_position()->yaw;
			_mission_item.acceptance_radius = _navigator->get_acceptance_radius();
			_mission_item.time_inside = 0.0f;
			_mission_item.autocontinue = true;
			_mission_item.origin = ORIGIN_ONBOARD;

			mavlink_and_console_log_info(_navigator->get_mavlink_log_pub(), "RTL: climb to %d m (%d m above destination)",
						     (int)ceilf(_rtl_alt), (int)ceilf(_rtl_alt - _destination.alt));
			break;
		}

	case RTL_STATE_RETURN: {

			// Don't change altitude.
			_mission_item.nav_cmd = NAV_CMD_WAYPOINT;
			_mission_item.lat = _destination.lat;
			_mission_item.lon = _destination.lon;
			_mission_item.altitude = _rtl_alt;
			_mission_item.altitude_is_relative = false;

			// Use destination yaw if close to _destination.
			// Check if we are pretty close to the destination already.
			if (destination_dist < _param_rtl_min_dist.get()) {
				_mission_item.yaw = _destination.yaw;

			} else {
				// Use current heading to _destination.
				_mission_item.yaw = get_bearing_to_next_waypoint(gpos.lat, gpos.lon, _destination.lat, _destination.lon);
			}

			_mission_item.acceptance_radius = _navigator->get_acceptance_radius();
			_mission_item.time_inside = 0.0f;
			_mission_item.autocontinue = true;
			_mission_item.origin = ORIGIN_ONBOARD;

			mavlink_and_console_log_info(_navigator->get_mavlink_log_pub(), "RTL: return to %d m (%d m above destination)",
						     (int)ceilf(_mission_item.altitude), (int)ceilf(_mission_item.altitude - _destination.alt));

			break;
		}

	case RTL_STATE_TRANSITION_TO_MC: {
			set_vtol_transition_item(&_mission_item, vtol_vehicle_status_s::VEHICLE_VTOL_STATE_MC);
			_destination.transit_lat = gpos.lat;
			_destination.transit_lon = gpos.lon;
			_destination.transit_yaw = _navigator->get_local_position()->yaw;
			break;
		}

	case RTL_STATE_DESCEND: {

			if (_navigator->get_vstatus()->is_vtol && _navigator->get_vstatus()->vehicle_type == vehicle_status_s::VEHICLE_TYPE_FIXED_WING) {
				_mission_item.nav_cmd = NAV_CMD_LOITER_TO_ALT;
				_mission_item.altitude = _rtl_alt;

			} else if (_navigator->get_vstatus()->vehicle_type == vehicle_status_s::VEHICLE_TYPE_FIXED_WING) {
				_mission_item.nav_cmd = NAV_CMD_LOITER_TO_ALT;
				_mission_item.altitude = loiter_altitude;

			} else {
				_mission_item.nav_cmd = NAV_CMD_WAYPOINT;
				_mission_item.altitude = loiter_altitude;
			}

			_mission_item.lat = _destination.lat;
			_mission_item.lon = _destination.lon;

			_mission_item.altitude_is_relative = false;

			// Except for vtol which might be still off here and should point towards this location.
			const float d_current = get_distance_to_next_waypoint(gpos.lat, gpos.lon, _mission_item.lat, _mission_item.lon);

			if (_navigator->get_vstatus()->is_vtol && (d_current > _navigator->get_acceptance_radius())) {
				_mission_item.yaw = get_bearing_to_next_waypoint(gpos.lat, gpos.lon, _mission_item.lat, _mission_item.lon);

			} else {
				_mission_item.yaw = _destination.yaw;
			}

			_mission_item.acceptance_radius = _navigator->get_acceptance_radius();
			_mission_item.time_inside = 0.0f;
			_mission_item.autocontinue = true;
			_mission_item.origin = ORIGIN_ONBOARD;

			// Disable previous setpoint to prevent drift.
			pos_sp_triplet->previous.valid = false;

			mavlink_and_console_log_info(_navigator->get_mavlink_log_pub(), "RTL: loiter at %d m (%d m above destination)",
						     (int)ceilf(_mission_item.altitude), (int)ceilf(_mission_item.altitude - _destination.alt));
			break;
		}

	case RTL_STATE_LOITER: {
			const bool autoland = (_param_rtl_land_delay.get() > FLT_EPSILON);

			// Don't change altitude.
			_mission_item.lat = _destination.lat;
			_mission_item.lon = _destination.lon;
<<<<<<< HEAD
<<<<<<< 61a6bdb74c2c5ee5b34a1408850f9aa599cd95c4
<<<<<<< 82f04a02cd653e338cc3c320dfcf337b1409b5c5
=======
>>>>>>> 64f5d205
			//_mission_item.altitude = loiter_altitude;

			if (_navigator->get_vstatus()->is_vtol && _navigator->get_vstatus()->vehicle_type == vehicle_status_s::VEHICLE_TYPE_FIXED_WING) {
				_mission_item.altitude = _rtl_alt;
			} else  {
				_mission_item.altitude = loiter_altitude; } //meen-e
<<<<<<< HEAD
=======
			_mission_item.altitude = loiter_altitude;

			const float alt_sp = math::max(_navigator->get_loiter_min_alt() + _destination.alt, loiter_altitude); //meen-s

			if (_navigator->get_vstatus()->vehicle_type == vehicle_status_s::VEHICLE_TYPE_FIXED_WING) {
			_mission_item.altitude = alt_sp;
			} else  {_mission_item.altitude = loiter_altitude; } //meen-e

>>>>>>> change RTL patterrn no VTOL, fix FW2MR on ground bug, max.pitch for decel, loiter FW diff from VTOL, no fast-forward/reverse point
=======
			//_mission_item.altitude = loiter_altitude;

			if (_navigator->get_vstatus()->is_vtol && _navigator->get_vstatus()->vehicle_type == vehicle_status_s::VEHICLE_TYPE_FIXED_WING) {
				_mission_item.altitude = _rtl_alt;
			} else  {
				_mission_item.altitude = loiter_altitude; } //meen-e
>>>>>>> 1. change rtl procedure 2.update push assist-alt 3.limit MR front motor thrust 4.update mixer 5.fix fw loiter 6. fix vtol TO heading hold 7.add wind gazebo
=======
>>>>>>> 64f5d205
			_mission_item.altitude_is_relative = false;
			_mission_item.yaw = _destination.yaw;
			_mission_item.loiter_radius = _navigator->get_loiter_radius();
			_mission_item.acceptance_radius = _navigator->get_acceptance_radius();
			_mission_item.time_inside = math::max(_param_rtl_land_delay.get(), 0.0f);
			_mission_item.autocontinue = autoland;
			_mission_item.origin = ORIGIN_ONBOARD;

			_navigator->set_can_loiter_at_sp(true);

			if (autoland && (_mission_item.time_inside > FLT_EPSILON)) {
				_mission_item.nav_cmd = NAV_CMD_LOITER_TIME_LIMIT;
				mavlink_and_console_log_info(_navigator->get_mavlink_log_pub(), "RTL: loiter time %.1fs",
							     (double)get_time_inside(_mission_item));

			} else {
				_mission_item.nav_cmd = NAV_CMD_LOITER_UNLIMITED;
				mavlink_and_console_log_info(_navigator->get_mavlink_log_pub(), "RTL: completed, loitering");
			}

			break;
		}

	case RTL_STATE_LAND: {
			// Land at destination.
			_mission_item.nav_cmd = NAV_CMD_LAND;
			_mission_item.lat = _destination.lat;
			_mission_item.lon = _destination.lon;
			_mission_item.yaw = _destination.yaw;
			_mission_item.altitude = _destination.alt;
			_mission_item.altitude_is_relative = false;
			_mission_item.acceptance_radius = _navigator->get_acceptance_radius();
			_mission_item.time_inside = 0.0f;
			_mission_item.autocontinue = true;
			_mission_item.origin = ORIGIN_ONBOARD;

			mavlink_and_console_log_info(_navigator->get_mavlink_log_pub(), "RTL: land at destination");
			break;
		}

	case RTL_STATE_LANDED: {
			set_idle_item(&_mission_item);
			set_return_alt_min(false);
			break;
		}

	case RTL_STATE_DESCEND_VTOL: {
			_mission_item.nav_cmd = NAV_CMD_LOITER_TO_ALT;
			_mission_item.altitude = loiter_altitude;
			_mission_item.lat = _destination.lat;
			_mission_item.lon = _destination.lon;
			_mission_item.altitude_is_relative = false;
			//_mission_item.loiter_exit_xtrack = 0; //0 = center wp
			//_mission_item.vtol_back_transition = true; //cal. acc for vtol stop

			// Except for vtol which might be still off here and should point towards this location.
			const float d_current = get_distance_to_next_waypoint(gpos.lat, gpos.lon, _mission_item.lat, _mission_item.lon);
			if (_navigator->get_vstatus()->is_vtol && (d_current > _navigator->get_acceptance_radius())) {
				_mission_item.yaw = get_bearing_to_next_waypoint(gpos.lat, gpos.lon, _mission_item.lat, _mission_item.lon);
			} else {
				_mission_item.yaw = _destination.yaw;
			}

			_mission_item.acceptance_radius = _navigator->get_acceptance_radius();
			_mission_item.time_inside = 0.0f;
			_mission_item.autocontinue = true;
			_mission_item.origin = ORIGIN_ONBOARD;

			// Disable previous setpoint to prevent drift.
			pos_sp_triplet->previous.valid = false;

			mavlink_and_console_log_info(_navigator->get_mavlink_log_pub(), "RTL: descend to transition %d m above destination)",
							(int)ceilf(_mission_item.altitude - _destination.alt));
		break;
		}

	case RTL_STATE_BRAKE_VTOL: {
			// Don't change altitude. //hold last heading prevent hard roll
			_mission_item.lat = _destination.lat; //_destination.transit_lat;
			_mission_item.lon = _destination.lon; //_destination.transit_lon;
			_mission_item.altitude = loiter_altitude;
			_mission_item.altitude_is_relative = false;
			_mission_item.yaw = get_bearing_to_next_waypoint(gpos.lat, gpos.lon, _mission_item.lat, _mission_item.lon); //_destination.transit_yaw;
			_mission_item.nav_cmd = NAV_CMD_WAYPOINT;
			_mission_item.acceptance_radius = _navigator->get_acceptance_radius()*1.0f;
			_mission_item.time_inside = 0.0f;
			_mission_item.autocontinue = true;
			_mission_item.origin = ORIGIN_ONBOARD;
			//_navigator->set_can_loiter_at_sp(true);

			// Disable previous setpoint to prevent drift.
			pos_sp_triplet->previous.valid = false;

			mavlink_and_console_log_info(_navigator->get_mavlink_log_pub(), "RTL: VTOL heading to home");

		break;
		}

	/*case RTL_STATE_LOITER_VTOL: {
			// Don't change altitude. //heading to home and landing
			_mission_item.lat = _destination.lat;
			_mission_item.lon = _destination.lon;
			_mission_item.altitude = loiter_altitude;
			_mission_item.altitude_is_relative = false;
			const float d_current = get_distance_to_next_waypoint(gpos.lat, gpos.lon, _mission_item.lat, _mission_item.lon);
			if (_navigator->get_vstatus()->is_vtol && (d_current > _navigator->get_acceptance_radius())) {
				_mission_item.yaw = get_bearing_to_next_waypoint(gpos.lat, gpos.lon, _mission_item.lat, _mission_item.lon);
			} else {
				_mission_item.yaw = _destination.yaw;
			}
			_mission_item.loiter_radius = _navigator->get_loiter_radius();
			_mission_item.acceptance_radius = _navigator->get_acceptance_radius();
			_mission_item.time_inside = 0.0f; //delay 3 sec
			_mission_item.autocontinue = true;
			_mission_item.origin = ORIGIN_ONBOARD;

			_navigator->set_can_loiter_at_sp(true);

			if ((_mission_item.time_inside > FLT_EPSILON)) {
				_mission_item.nav_cmd = NAV_CMD_LOITER_TIME_LIMIT;
				mavlink_and_console_log_info(_navigator->get_mavlink_log_pub(), "RTL: VTOL moving to landing destination");// time %.1fs",
							    //(double)get_time_inside(_mission_item));

			} else {
				_mission_item.nav_cmd = NAV_CMD_LOITER_UNLIMITED;
				mavlink_and_console_log_info(_navigator->get_mavlink_log_pub(), "RTL: descend completed, VTOL loitering");
			}

		break;
		}
	*/
	default:
		break;
	}

	reset_mission_item_reached();

	// Execute command if set. This is required for commands like VTOL transition.
	if (!item_contains_position(_mission_item)) {
		issue_command(_mission_item);
	}

	// Convert mission item to current position setpoint and make it valid.
	mission_apply_limitation(_mission_item);

	if (mission_item_to_position_setpoint(_mission_item, &pos_sp_triplet->current)) {
		_navigator->set_position_setpoint_triplet_updated();
	}
}

void
RTL::advance_rtl()
{
	switch (_rtl_state) {
	case RTL_STATE_CLIMB:
		_rtl_state = RTL_STATE_RETURN;
		break;

	case RTL_STATE_RETURN:
<<<<<<< HEAD
<<<<<<< 61a6bdb74c2c5ee5b34a1408850f9aa599cd95c4
<<<<<<< 82f04a02cd653e338cc3c320dfcf337b1409b5c5
		_rtl_state = RTL_STATE_DESCEND;
=======

		// Descend to desired altitude if delay is set, directly land otherwise
		if (_param_rtl_land_delay.get() < -DELAY_SIGMA || _param_rtl_land_delay.get() > DELAY_SIGMA) {
			_rtl_state = RTL_STATE_DESCEND;

		} else {
			_rtl_state = RTL_STATE_LAND;
		}

		if (_navigator->get_vstatus()->is_vtol
		    && _navigator->get_vstatus()->vehicle_type == vehicle_status_s::VEHICLE_TYPE_FIXED_WING
		    && (_navigator->force_vtol())) { //meen
			_rtl_state = RTL_STATE_TRANSITION_TO_MC;
		}

>>>>>>> change RTL patterrn no VTOL, fix FW2MR on ground bug, max.pitch for decel, loiter FW diff from VTOL, no fast-forward/reverse point
=======
		_rtl_state = RTL_STATE_DESCEND;
>>>>>>> 1. change rtl procedure 2.update push assist-alt 3.limit MR front motor thrust 4.update mixer 5.fix fw loiter 6. fix vtol TO heading hold 7.add wind gazebo
=======
		_rtl_state = RTL_STATE_DESCEND;
>>>>>>> 64f5d205
		break;

	case RTL_STATE_TRANSITION_TO_MC:
		//_rtl_state = RTL_STATE_BRAKE_VTOL;
		//_rtl_state = RTL_STATE_LOITER_VTOL;
		_rtl_state = RTL_STATE_LAND;
		break;

	case RTL_STATE_DESCEND:

		// XX
		if (_param_rtl_land_delay.get() < -DELAY_SIGMA || _param_rtl_land_delay.get() > DELAY_SIGMA) {
			_rtl_state = RTL_STATE_LOITER;

		} else {
			if (_navigator->get_vstatus()->is_vtol
		    	&& _navigator->get_vstatus()->vehicle_type == vehicle_status_s::VEHICLE_TYPE_FIXED_WING) {
				_rtl_state = RTL_STATE_DESCEND_VTOL;
		    	}else {
				_rtl_state = RTL_STATE_LAND;
		    	}
		}

		break;

	case RTL_STATE_LOITER:
		if (_navigator->get_vstatus()->is_vtol
		 && _navigator->get_vstatus()->vehicle_type == vehicle_status_s::VEHICLE_TYPE_FIXED_WING) {
			_rtl_state = RTL_STATE_DESCEND_VTOL;
		}else {
			_rtl_state = RTL_STATE_LAND;
		}
		break;

	case RTL_STATE_LAND:
		_rtl_state = RTL_STATE_LANDED;
		break;

	case RTL_STATE_DESCEND_VTOL:
		//_rtl_state = RTL_STATE_TRANSITION_TO_MC;
		_rtl_state = RTL_STATE_BRAKE_VTOL;
		break;

	case RTL_STATE_BRAKE_VTOL:
		//_rtl_state = RTL_STATE_LOITER_VTOL;
		_rtl_state = RTL_STATE_TRANSITION_TO_MC;
		break;

	case RTL_STATE_LOITER_VTOL:
		_rtl_state = RTL_STATE_LAND;
		break;

	default:
		break;
	}
}


float RTL::calculate_return_alt_from_cone_half_angle(float cone_half_angle_deg)
{
	const vehicle_global_position_s &gpos = *_navigator->get_global_position();

	// horizontal distance to destination
	const float destination_dist = get_distance_to_next_waypoint(_destination.lat, _destination.lon, gpos.lat, gpos.lon);

	float rtl_altitude;

	if (destination_dist <= _param_rtl_min_dist.get()) {
		rtl_altitude = _destination.alt + _param_rtl_descend_alt.get();

	} else if (gpos.alt > _destination.alt + _param_rtl_return_alt.get() || cone_half_angle_deg >= 90.0f) {
		rtl_altitude = gpos.alt;

	} else if (cone_half_angle_deg <= 0) {
		rtl_altitude = _destination.alt + _param_rtl_return_alt.get();

	} else {

		// constrain cone half angle to meaningful values. All other cases are already handled above.
		const float cone_half_angle_rad = math::radians(math::constrain(cone_half_angle_deg, 1.0f, 89.0f));

		// minimum height above destination required
		float height_above_destination_min = destination_dist / tanf(cone_half_angle_rad);

		// minimum altitude we need in order to be within the user defined cone
		const float altitude_min = math::constrain(height_above_destination_min + _destination.alt, _destination.alt,
					   _destination.alt + _param_rtl_return_alt.get());

		if (gpos.alt < altitude_min) {
			rtl_altitude = altitude_min;

		} else {
			rtl_altitude = gpos.alt;
		}
	}

	// always demand altitude which is higher or equal the RTL descend altitude
	rtl_altitude = math::max(rtl_altitude, _destination.alt + _param_rtl_descend_alt.get());

	return rtl_altitude;
}<|MERGE_RESOLUTION|>--- conflicted
+++ resolved
@@ -372,38 +372,12 @@
 			// Don't change altitude.
 			_mission_item.lat = _destination.lat;
 			_mission_item.lon = _destination.lon;
-<<<<<<< HEAD
-<<<<<<< 61a6bdb74c2c5ee5b34a1408850f9aa599cd95c4
-<<<<<<< 82f04a02cd653e338cc3c320dfcf337b1409b5c5
-=======
->>>>>>> 64f5d205
 			//_mission_item.altitude = loiter_altitude;
 
 			if (_navigator->get_vstatus()->is_vtol && _navigator->get_vstatus()->vehicle_type == vehicle_status_s::VEHICLE_TYPE_FIXED_WING) {
 				_mission_item.altitude = _rtl_alt;
 			} else  {
 				_mission_item.altitude = loiter_altitude; } //meen-e
-<<<<<<< HEAD
-=======
-			_mission_item.altitude = loiter_altitude;
-
-			const float alt_sp = math::max(_navigator->get_loiter_min_alt() + _destination.alt, loiter_altitude); //meen-s
-
-			if (_navigator->get_vstatus()->vehicle_type == vehicle_status_s::VEHICLE_TYPE_FIXED_WING) {
-			_mission_item.altitude = alt_sp;
-			} else  {_mission_item.altitude = loiter_altitude; } //meen-e
-
->>>>>>> change RTL patterrn no VTOL, fix FW2MR on ground bug, max.pitch for decel, loiter FW diff from VTOL, no fast-forward/reverse point
-=======
-			//_mission_item.altitude = loiter_altitude;
-
-			if (_navigator->get_vstatus()->is_vtol && _navigator->get_vstatus()->vehicle_type == vehicle_status_s::VEHICLE_TYPE_FIXED_WING) {
-				_mission_item.altitude = _rtl_alt;
-			} else  {
-				_mission_item.altitude = loiter_altitude; } //meen-e
->>>>>>> 1. change rtl procedure 2.update push assist-alt 3.limit MR front motor thrust 4.update mixer 5.fix fw loiter 6. fix vtol TO heading hold 7.add wind gazebo
-=======
->>>>>>> 64f5d205
 			_mission_item.altitude_is_relative = false;
 			_mission_item.yaw = _destination.yaw;
 			_mission_item.loiter_radius = _navigator->get_loiter_radius();
@@ -563,33 +537,7 @@
 		break;
 
 	case RTL_STATE_RETURN:
-<<<<<<< HEAD
-<<<<<<< 61a6bdb74c2c5ee5b34a1408850f9aa599cd95c4
-<<<<<<< 82f04a02cd653e338cc3c320dfcf337b1409b5c5
 		_rtl_state = RTL_STATE_DESCEND;
-=======
-
-		// Descend to desired altitude if delay is set, directly land otherwise
-		if (_param_rtl_land_delay.get() < -DELAY_SIGMA || _param_rtl_land_delay.get() > DELAY_SIGMA) {
-			_rtl_state = RTL_STATE_DESCEND;
-
-		} else {
-			_rtl_state = RTL_STATE_LAND;
-		}
-
-		if (_navigator->get_vstatus()->is_vtol
-		    && _navigator->get_vstatus()->vehicle_type == vehicle_status_s::VEHICLE_TYPE_FIXED_WING
-		    && (_navigator->force_vtol())) { //meen
-			_rtl_state = RTL_STATE_TRANSITION_TO_MC;
-		}
-
->>>>>>> change RTL patterrn no VTOL, fix FW2MR on ground bug, max.pitch for decel, loiter FW diff from VTOL, no fast-forward/reverse point
-=======
-		_rtl_state = RTL_STATE_DESCEND;
->>>>>>> 1. change rtl procedure 2.update push assist-alt 3.limit MR front motor thrust 4.update mixer 5.fix fw loiter 6. fix vtol TO heading hold 7.add wind gazebo
-=======
-		_rtl_state = RTL_STATE_DESCEND;
->>>>>>> 64f5d205
 		break;
 
 	case RTL_STATE_TRANSITION_TO_MC:
