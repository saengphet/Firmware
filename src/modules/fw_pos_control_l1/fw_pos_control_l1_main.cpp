/****************************************************************************
 *
 *   Copyright (c) 2013 PX4 Development Team. All rights reserved.
 *   Author: 	Lorenz Meier
 *
 * Redistribution and use in source and binary forms, with or without
 * modification, are permitted provided that the following conditions
 * are met:
 *
 * 1. Redistributions of source code must retain the above copyright
 *    notice, this list of conditions and the following disclaimer.
 * 2. Redistributions in binary form must reproduce the above copyright
 *    notice, this list of conditions and the following disclaimer in
 *    the documentation and/or other materials provided with the
 *    distribution.
 * 3. Neither the name PX4 nor the names of its contributors may be
 *    used to endorse or promote products derived from this software
 *    without specific prior written permission.
 *
 * THIS SOFTWARE IS PROVIDED BY THE COPYRIGHT HOLDERS AND CONTRIBUTORS
 * "AS IS" AND ANY EXPRESS OR IMPLIED WARRANTIES, INCLUDING, BUT NOT
 * LIMITED TO, THE IMPLIED WARRANTIES OF MERCHANTABILITY AND FITNESS
 * FOR A PARTICULAR PURPOSE ARE DISCLAIMED. IN NO EVENT SHALL THE
 * COPYRIGHT OWNER OR CONTRIBUTORS BE LIABLE FOR ANY DIRECT, INDIRECT,
 * INCIDENTAL, SPECIAL, EXEMPLARY, OR CONSEQUENTIAL DAMAGES (INCLUDING,
 * BUT NOT LIMITED TO, PROCUREMENT OF SUBSTITUTE GOODS OR SERVICES; LOSS
 * OF USE, DATA, OR PROFITS; OR BUSINESS INTERRUPTION) HOWEVER CAUSED
 * AND ON ANY THEORY OF LIABILITY, WHETHER IN CONTRACT, STRICT
 * LIABILITY, OR TORT (INCLUDING NEGLIGENCE OR OTHERWISE) ARISING IN
 * ANY WAY OUT OF THE USE OF THIS SOFTWARE, EVEN IF ADVISED OF THE
 * POSSIBILITY OF SUCH DAMAGE.
 *
 ****************************************************************************/


/**
 * @file fw_pos_control_l1_main.c
 * Implementation of a generic position controller based on the L1 norm. Outputs a bank / roll
 * angle, equivalent to a lateral motion (for copters and rovers).
 *
 * Original publication for horizontal control class:
 *    S. Park, J. Deyst, and J. P. How, "A New Nonlinear Guidance Logic for Trajectory Tracking,"
 *    Proceedings of the AIAA Guidance, Navigation and Control
 *    Conference, Aug 2004. AIAA-2004-4900.
 *
 * Original implementation for total energy control class:
 *    Paul Riseborough and Andrew Tridgell, 2013 (code in lib/external_lgpl)
 *
 * More details and acknowledgements in the referenced library headers.
 *
 * @author Lorenz Meier <lm@inf.ethz.ch>
 * @author Thomas Gubler <thomasgubler@gmail.com>
 */

#include <nuttx/config.h>
#include <stdio.h>
#include <stdlib.h>
#include <string.h>
#include <unistd.h>
#include <fcntl.h>
#include <errno.h>
#include <math.h>
#include <poll.h>
#include <time.h>
#include <drivers/drv_hrt.h>
#include <drivers/drv_accel.h>
#include <arch/board/board.h>
#include <uORB/uORB.h>
#include <uORB/topics/airspeed.h>
#include <uORB/topics/vehicle_global_position.h>
#include <uORB/topics/mission_item_triplet.h>
#include <uORB/topics/vehicle_attitude_setpoint.h>
#include <uORB/topics/manual_control_setpoint.h>
#include <uORB/topics/actuator_controls.h>
#include <uORB/topics/vehicle_rates_setpoint.h>
#include <uORB/topics/vehicle_attitude.h>
#include <uORB/topics/vehicle_control_mode.h>
#include <uORB/topics/navigation_capabilities.h>
#include <uORB/topics/parameter_update.h>
#include <systemlib/param/param.h>
#include <systemlib/err.h>
#include <systemlib/pid/pid.h>
#include <geo/geo.h>
#include <systemlib/perf_counter.h>
#include <systemlib/systemlib.h>
#include <mathlib/mathlib.h>
#include <mavlink/mavlink_log.h>

#include <ecl/l1/ecl_l1_pos_controller.h>
#include <external_lgpl/tecs/tecs.h>
#include "landingslope.h"

/**
 * L1 control app start / stop handling function
 *
 * @ingroup apps
 */
extern "C" __EXPORT int fw_pos_control_l1_main(int argc, char *argv[]);

class FixedwingPositionControl
{
public:
	/**
	 * Constructor
	 */
	FixedwingPositionControl();

	/**
	 * Destructor, also kills the sensors task.
	 */
	~FixedwingPositionControl();

	/**
	 * Start the sensors task.
	 *
	 * @return		OK on success.
	 */
	int		start();

private:
	int		_mavlink_fd;

	bool		_task_should_exit;		/**< if true, sensor task should exit */
	int		_control_task;			/**< task handle for sensor task */

	int		_global_pos_sub;
	int		_mission_item_triplet_sub;
	int		_att_sub;			/**< vehicle attitude subscription */
	int		_attitude_sub;			/**< raw rc channels data subscription */
	int		_airspeed_sub;			/**< airspeed subscription */
	int		_control_mode_sub;			/**< vehicle status subscription */
	int 		_params_sub;			/**< notification of parameter updates */
	int 		_manual_control_sub;		/**< notification of manual control updates */
	int		_accel_sub;			/**< body frame accelerations */

	orb_advert_t	_attitude_sp_pub;		/**< attitude setpoint */
	orb_advert_t	_nav_capabilities_pub;		/**< navigation capabilities publication */

	struct vehicle_attitude_s			_att;			/**< vehicle attitude */
	struct vehicle_attitude_setpoint_s		_att_sp;		/**< vehicle attitude setpoint */
	struct navigation_capabilities_s		_nav_capabilities;	/**< navigation capabilities */
	struct manual_control_setpoint_s		_manual;		/**< r/c channel data */
	struct airspeed_s				_airspeed;		/**< airspeed */
	struct vehicle_control_mode_s				_control_mode;		/**< vehicle status */
	struct vehicle_global_position_s		_global_pos;		/**< global vehicle position */
	struct mission_item_triplet_s			_mission_item_triplet;		/**< triplet of mission items */
	struct accel_report				_accel;			/**< body frame accelerations */

	perf_counter_t	_loop_perf;			/**< loop performance counter */

	bool		_setpoint_valid;		/**< flag if the position control setpoint is valid */

	/** manual control states */
	float		_seatbelt_hold_heading;		/**< heading the system should hold in seatbelt mode */
	float		_loiter_hold_lat;
	float		_loiter_hold_lon;
	float		_loiter_hold_alt;
	bool		_loiter_hold;

	float		_launch_lat;
	float		_launch_lon;
	float		_launch_alt;
	bool		_launch_valid;

	/* land states */
	/* not in non-abort mode for landing yet */
	bool land_noreturn_horizontal;
	bool land_noreturn_vertical;
	bool land_stayonground;
	bool land_motor_lim;
	bool land_onslope;

	/* Landingslope object */
	Landingslope landingslope;

	float flare_curve_alt_last;
	/* heading hold */
	float target_bearing;

	/* throttle and airspeed states */
	float _airspeed_error;				///< airspeed error to setpoint in m/s
	bool _airspeed_valid;				///< flag if a valid airspeed estimate exists
	uint64_t _airspeed_last_valid;			///< last time airspeed was valid. Used to detect sensor failures
	float _groundspeed_undershoot;			///< ground speed error to min. speed in m/s
	bool _global_pos_valid;				///< global position is valid
	math::Matrix<3, 3> _R_nb;				///< current attitude

	ECL_L1_Pos_Controller				_l1_control;
	TECS						_tecs;

	struct {
		float l1_period;
		float l1_damping;

		float time_const;
		float min_sink_rate;
		float max_sink_rate;
		float max_climb_rate;
		float throttle_damp;
		float integrator_gain;
		float vertical_accel_limit;
		float height_comp_filter_omega;
		float speed_comp_filter_omega;
		float roll_throttle_compensation;
		float speed_weight;
		float pitch_damping;

		float airspeed_min;
		float airspeed_trim;
		float airspeed_max;

		float pitch_limit_min;
		float pitch_limit_max;
		float roll_limit;
		float throttle_min;
		float throttle_max;
		float throttle_cruise;

		float throttle_land_max;

		float loiter_hold_radius;

		float heightrate_p;
		float speedrate_p;

		float land_slope_angle;
		float land_slope_length;
		float land_H1_virt;
		float land_flare_alt_relative;
		float land_thrust_lim_horizontal_distance;
		float land_heading_hold_horizontal_distance;

	}		_parameters;			/**< local copies of interesting parameters */

	struct {

		param_t l1_period;
		param_t l1_damping;

		param_t time_const;
		param_t min_sink_rate;
		param_t max_sink_rate;
		param_t max_climb_rate;
		param_t throttle_damp;
		param_t integrator_gain;
		param_t vertical_accel_limit;
		param_t height_comp_filter_omega;
		param_t speed_comp_filter_omega;
		param_t roll_throttle_compensation;
		param_t speed_weight;
		param_t pitch_damping;

		param_t airspeed_min;
		param_t airspeed_trim;
		param_t airspeed_max;

		param_t pitch_limit_min;
		param_t pitch_limit_max;
		param_t roll_limit;
		param_t throttle_min;
		param_t throttle_max;
		param_t throttle_cruise;

		param_t throttle_land_max;

		param_t loiter_hold_radius;

		param_t heightrate_p;
		param_t speedrate_p;

		param_t land_slope_angle;
		param_t land_slope_length;
		param_t land_H1_virt;
		param_t land_flare_alt_relative;
		param_t land_thrust_lim_horizontal_distance;
		param_t land_heading_hold_horizontal_distance;

	}		_parameter_handles;		/**< handles for interesting parameters */


	/**
	 * Update our local parameter cache.
	 */
	int		parameters_update();

	/**
	 * Update control outputs
	 *
	 */
	void		control_update();

	/**
	 * Check for changes in vehicle status.
	 */
	void		vehicle_control_mode_poll();

	/**
	 * Check for airspeed updates.
	 */
	bool		vehicle_airspeed_poll();

	/**
	 * Check for position updates.
	 */
	void		vehicle_attitude_poll();

	/**
	 * Check for accel updates.
	 */
	void		vehicle_accel_poll();

	/**
	 * Check for set triplet updates.
	 */
	void		vehicle_setpoint_poll();

	/**
	 * Publish navigation capabilities
	 */
	void navigation_capabilities_publish();

	/**
	 * Control position.
	 */
	bool		control_position(const math::Vector<2> &global_pos, const math::Vector<2> &ground_speed,
					 const struct mission_item_triplet_s &_mission_item_triplet);

	float calculate_target_airspeed(float airspeed_demand);
	void calculate_gndspeed_undershoot(const math::Vector<2> &current_position, const math::Vector<2> &ground_speed, const struct mission_item_triplet_s &mission_item_triplet);

	/**
	 * Shim for calling task_main from task_create.
	 */
	static void	task_main_trampoline(int argc, char *argv[]);

	/**
	 * Main sensor collection task.
	 */
	void		task_main() __attribute__((noreturn));
};

namespace l1_control
{

/* oddly, ERROR is not defined for c++ */
#ifdef ERROR
# undef ERROR
#endif
static const int ERROR = -1;

FixedwingPositionControl	*g_control;
}

FixedwingPositionControl::FixedwingPositionControl() :

	_task_should_exit(false),
	_control_task(-1),

/* subscriptions */
	_global_pos_sub(-1),
	_mission_item_triplet_sub(-1),
	_att_sub(-1),
	_airspeed_sub(-1),
	_control_mode_sub(-1),
	_params_sub(-1),
	_manual_control_sub(-1),

/* publications */
	_attitude_sp_pub(-1),
	_nav_capabilities_pub(-1),

/* performance counters */
	_loop_perf(perf_alloc(PC_ELAPSED, "fw l1 control")),
/* states */
	_setpoint_valid(false),
	_loiter_hold(false),
	_airspeed_error(0.0f),
	_airspeed_valid(false),
	_groundspeed_undershoot(0.0f),
	_global_pos_valid(false),
	land_noreturn_horizontal(false),
	land_noreturn_vertical(false),
	land_stayonground(false),
	land_motor_lim(false),
	land_onslope(false),
	flare_curve_alt_last(0.0f),
	_mavlink_fd(-1)
{
	/* safely initialize structs */
	vehicle_attitude_s			_att = {0};
	vehicle_attitude_setpoint_s		_att_sp = {0};
	navigation_capabilities_s		_nav_capabilities = {0};
	manual_control_setpoint_s		_manual = {0};
	airspeed_s				_airspeed = {0};
	vehicle_control_mode_s			_control_mode = {0};
	vehicle_global_position_s		_global_pos = {0};
	mission_item_triplet_s			_mission_item_triplet = {0};
	accel_report				_accel = {0};




	_nav_capabilities.turn_distance = 0.0f;

	_parameter_handles.l1_period = param_find("FW_L1_PERIOD");
	_parameter_handles.l1_damping = param_find("FW_L1_DAMPING");
	_parameter_handles.loiter_hold_radius = param_find("FW_LOITER_R");

	_parameter_handles.airspeed_min = param_find("FW_AIRSPD_MIN");
	_parameter_handles.airspeed_trim = param_find("FW_AIRSPD_TRIM");
	_parameter_handles.airspeed_max = param_find("FW_AIRSPD_MAX");

	_parameter_handles.pitch_limit_min = param_find("FW_P_LIM_MIN");
	_parameter_handles.pitch_limit_max = param_find("FW_P_LIM_MAX");
	_parameter_handles.roll_limit = param_find("FW_R_LIM");
	_parameter_handles.throttle_min = param_find("FW_THR_MIN");
	_parameter_handles.throttle_max = param_find("FW_THR_MAX");
	_parameter_handles.throttle_cruise = param_find("FW_THR_CRUISE");
	_parameter_handles.throttle_land_max = param_find("FW_THR_LND_MAX");

	_parameter_handles.land_slope_angle = param_find("FW_LND_ANG");
	_parameter_handles.land_slope_length = param_find("FW_LND_SLLR");
	_parameter_handles.land_H1_virt = param_find("FW_LND_HVIRT");
	_parameter_handles.land_flare_alt_relative = param_find("FW_LND_FLALT");
	_parameter_handles.land_thrust_lim_horizontal_distance = param_find("FW_LND_TLDIST");
	_parameter_handles.land_heading_hold_horizontal_distance = param_find("FW_LND_HHDIST");

	_parameter_handles.time_const = 			param_find("FW_T_TIME_CONST");
	_parameter_handles.min_sink_rate = 			param_find("FW_T_SINK_MIN");
	_parameter_handles.max_sink_rate =			param_find("FW_T_SINK_MAX");
	_parameter_handles.max_climb_rate =			param_find("FW_T_CLMB_MAX");
	_parameter_handles.throttle_damp = 			param_find("FW_T_THR_DAMP");
	_parameter_handles.integrator_gain =			param_find("FW_T_INTEG_GAIN");
	_parameter_handles.vertical_accel_limit =		param_find("FW_T_VERT_ACC");
	_parameter_handles.height_comp_filter_omega =		param_find("FW_T_HGT_OMEGA");
	_parameter_handles.speed_comp_filter_omega =		param_find("FW_T_SPD_OMEGA");
	_parameter_handles.roll_throttle_compensation = 	param_find("FW_T_RLL2THR");
	_parameter_handles.speed_weight = 			param_find("FW_T_SPDWEIGHT");
	_parameter_handles.pitch_damping = 			param_find("FW_T_PTCH_DAMP");
	_parameter_handles.heightrate_p =			param_find("FW_T_HRATE_P");
	_parameter_handles.speedrate_p =			param_find("FW_T_SRATE_P");

	/* fetch initial parameter values */
	parameters_update();
}

FixedwingPositionControl::~FixedwingPositionControl()
{
	if (_control_task != -1) {

		/* task wakes up every 100ms or so at the longest */
		_task_should_exit = true;

		/* wait for a second for the task to quit at our request */
		unsigned i = 0;

		do {
			/* wait 20ms */
			usleep(20000);

			/* if we have given up, kill it */
			if (++i > 50) {
				task_delete(_control_task);
				break;
			}
		} while (_control_task != -1);
	}

	l1_control::g_control = nullptr;
}

int
FixedwingPositionControl::parameters_update()
{

	/* L1 control parameters */
	param_get(_parameter_handles.l1_damping, &(_parameters.l1_damping));
	param_get(_parameter_handles.l1_period, &(_parameters.l1_period));
	param_get(_parameter_handles.loiter_hold_radius, &(_parameters.loiter_hold_radius));

	param_get(_parameter_handles.airspeed_min, &(_parameters.airspeed_min));
	param_get(_parameter_handles.airspeed_trim, &(_parameters.airspeed_trim));
	param_get(_parameter_handles.airspeed_max, &(_parameters.airspeed_max));

	param_get(_parameter_handles.pitch_limit_min, &(_parameters.pitch_limit_min));
	param_get(_parameter_handles.pitch_limit_max, &(_parameters.pitch_limit_max));
	param_get(_parameter_handles.roll_limit, &(_parameters.roll_limit));
	param_get(_parameter_handles.throttle_min, &(_parameters.throttle_min));
	param_get(_parameter_handles.throttle_max, &(_parameters.throttle_max));
	param_get(_parameter_handles.throttle_cruise, &(_parameters.throttle_cruise));

	param_get(_parameter_handles.throttle_land_max, &(_parameters.throttle_land_max));

	param_get(_parameter_handles.time_const, &(_parameters.time_const));
	param_get(_parameter_handles.min_sink_rate, &(_parameters.min_sink_rate));
	param_get(_parameter_handles.max_sink_rate, &(_parameters.max_sink_rate));
	param_get(_parameter_handles.throttle_damp, &(_parameters.throttle_damp));
	param_get(_parameter_handles.integrator_gain, &(_parameters.integrator_gain));
	param_get(_parameter_handles.vertical_accel_limit, &(_parameters.vertical_accel_limit));
	param_get(_parameter_handles.height_comp_filter_omega, &(_parameters.height_comp_filter_omega));
	param_get(_parameter_handles.speed_comp_filter_omega, &(_parameters.speed_comp_filter_omega));
	param_get(_parameter_handles.roll_throttle_compensation, &(_parameters.roll_throttle_compensation));
	param_get(_parameter_handles.speed_weight, &(_parameters.speed_weight));
	param_get(_parameter_handles.pitch_damping, &(_parameters.pitch_damping));
	param_get(_parameter_handles.max_climb_rate, &(_parameters.max_climb_rate));

	param_get(_parameter_handles.heightrate_p, &(_parameters.heightrate_p));
	param_get(_parameter_handles.speedrate_p, &(_parameters.speedrate_p));

	param_get(_parameter_handles.land_slope_angle, &(_parameters.land_slope_angle));
	param_get(_parameter_handles.land_slope_length, &(_parameters.land_slope_length));
	param_get(_parameter_handles.land_H1_virt, &(_parameters.land_H1_virt));
	param_get(_parameter_handles.land_flare_alt_relative, &(_parameters.land_flare_alt_relative));
	param_get(_parameter_handles.land_thrust_lim_horizontal_distance, &(_parameters.land_thrust_lim_horizontal_distance));
	param_get(_parameter_handles.land_heading_hold_horizontal_distance, &(_parameters.land_heading_hold_horizontal_distance));

	_l1_control.set_l1_damping(_parameters.l1_damping);
	_l1_control.set_l1_period(_parameters.l1_period);
	_l1_control.set_l1_roll_limit(math::radians(_parameters.roll_limit));

	_tecs.set_time_const(_parameters.time_const);
	_tecs.set_min_sink_rate(_parameters.min_sink_rate);
	_tecs.set_max_sink_rate(_parameters.max_sink_rate);
	_tecs.set_throttle_damp(_parameters.throttle_damp);
	_tecs.set_integrator_gain(_parameters.integrator_gain);
	_tecs.set_vertical_accel_limit(_parameters.vertical_accel_limit);
	_tecs.set_height_comp_filter_omega(_parameters.height_comp_filter_omega);
	_tecs.set_speed_comp_filter_omega(_parameters.speed_comp_filter_omega);
	_tecs.set_roll_throttle_compensation(_parameters.roll_throttle_compensation);
	_tecs.set_speed_weight(_parameters.speed_weight);
	_tecs.set_pitch_damping(_parameters.pitch_damping);
	_tecs.set_indicated_airspeed_min(_parameters.airspeed_min);
	_tecs.set_indicated_airspeed_max(_parameters.airspeed_max);
	_tecs.set_max_climb_rate(_parameters.max_climb_rate);
	_tecs.set_heightrate_p(_parameters.heightrate_p);
	_tecs.set_speedrate_p(_parameters.speedrate_p);

	/* sanity check parameters */
	if (_parameters.airspeed_max < _parameters.airspeed_min ||
	    _parameters.airspeed_max < 5.0f ||
	    _parameters.airspeed_min > 100.0f ||
	    _parameters.airspeed_trim < _parameters.airspeed_min ||
	    _parameters.airspeed_trim > _parameters.airspeed_max) {
		warnx("error: airspeed parameters invalid");
		return 1;
	}

	/* Update the landing slope */
	landingslope.update(math::radians(_parameters.land_slope_angle), _parameters.land_flare_alt_relative, _parameters.land_thrust_lim_horizontal_distance, _parameters.land_H1_virt);

	/* Update and publish the navigation capabilities */
	_nav_capabilities.landing_slope_angle_rad = landingslope.landing_slope_angle_rad();
	_nav_capabilities.landing_horizontal_slope_displacement = landingslope.horizontal_slope_displacement();
	_nav_capabilities.landing_flare_length = landingslope.flare_length();
	navigation_capabilities_publish();

	return OK;
}

void
FixedwingPositionControl::vehicle_control_mode_poll()
{
	bool vstatus_updated;

	/* Check HIL state if vehicle status has changed */
	orb_check(_control_mode_sub, &vstatus_updated);

	if (vstatus_updated) {

		bool was_armed = _control_mode.flag_armed;

		orb_copy(ORB_ID(vehicle_control_mode), _control_mode_sub, &_control_mode);

		if (!was_armed && _control_mode.flag_armed) {
			_launch_lat = _global_pos.lat / 1e7f;
			_launch_lon = _global_pos.lon / 1e7f;
			_launch_alt = _global_pos.alt;
			_launch_valid = true;
		}
	}
}

bool
FixedwingPositionControl::vehicle_airspeed_poll()
{
	/* check if there is an airspeed update or if it timed out */
	bool airspeed_updated;
	orb_check(_airspeed_sub, &airspeed_updated);

	if (airspeed_updated) {
		orb_copy(ORB_ID(airspeed), _airspeed_sub, &_airspeed);
		_airspeed_valid = true;
		_airspeed_last_valid = hrt_absolute_time();

	} else {

		/* no airspeed updates for one second */
		if (_airspeed_valid && (hrt_absolute_time() - _airspeed_last_valid) > 1e6) {
			_airspeed_valid = false;
		}
	}

	/* update TECS state */
	_tecs.enable_airspeed(_airspeed_valid);

	return airspeed_updated;
}

void
FixedwingPositionControl::vehicle_attitude_poll()
{
	/* check if there is a new position */
	bool att_updated;
	orb_check(_att_sub, &att_updated);

	if (att_updated) {
		orb_copy(ORB_ID(vehicle_attitude), _att_sub, &_att);

		/* set rotation matrix */
		for (int i = 0; i < 3; i++) for (int j = 0; j < 3; j++)
				_R_nb(i, j) = _att.R[i][j];
	}
}

void
FixedwingPositionControl::vehicle_accel_poll()
{
	/* check if there is a new position */
	bool accel_updated;
	orb_check(_accel_sub, &accel_updated);

	if (accel_updated) {
		orb_copy(ORB_ID(sensor_accel), _accel_sub, &_accel);
	}
}

void
FixedwingPositionControl::vehicle_setpoint_poll()
{
	/* check if there is a new setpoint */
	bool mission_item_triplet_updated;
	orb_check(_mission_item_triplet_sub, &mission_item_triplet_updated);

	if (mission_item_triplet_updated) {
		orb_copy(ORB_ID(mission_item_triplet), _mission_item_triplet_sub, &_mission_item_triplet);
		_setpoint_valid = true;
	}
}

void
FixedwingPositionControl::task_main_trampoline(int argc, char *argv[])
{
	l1_control::g_control->task_main();
}

float
FixedwingPositionControl::calculate_target_airspeed(float airspeed_demand)
{
	float airspeed;

	if (_airspeed_valid) {
		airspeed = _airspeed.true_airspeed_m_s;

	} else {
		airspeed = _parameters.airspeed_min + (_parameters.airspeed_max - _parameters.airspeed_min) / 2.0f;
	}

	/* cruise airspeed for all modes unless modified below */
	float target_airspeed = airspeed_demand;

	/* add minimum ground speed undershoot (only non-zero in presence of sufficient wind) */
	target_airspeed += _groundspeed_undershoot;

	if (0/* throttle nudging enabled */) {
		//target_airspeed += nudge term.
	}

	/* sanity check: limit to range */
	target_airspeed = math::constrain(target_airspeed, _parameters.airspeed_min, _parameters.airspeed_max);

	/* plain airspeed error */
	_airspeed_error = target_airspeed - airspeed;

	return target_airspeed;
}

void
FixedwingPositionControl::calculate_gndspeed_undershoot(const math::Vector<2> &current_position, const math::Vector<2> &ground_speed, const struct mission_item_triplet_s &mission_item_triplet)
{

	if (_global_pos_valid) {

		/* rotate ground speed vector with current attitude */
		math::Vector<2> yaw_vector(_R_nb(0, 0), _R_nb(1, 0));
		yaw_vector.normalize();
		float ground_speed_body = yaw_vector * ground_speed;

		/* The minimum desired ground speed is the minimum airspeed projected on to the ground using the altitude and horizontal difference between the waypoints if available*/
		float distance = 0.0f;
		float delta_altitude = 0.0f;
		if (mission_item_triplet.previous_valid) {
			distance = get_distance_to_next_waypoint(mission_item_triplet.previous.lat, mission_item_triplet.previous.lon, mission_item_triplet.current.lat, mission_item_triplet.current.lon);
			delta_altitude = mission_item_triplet.current.altitude - mission_item_triplet.previous.altitude;
		} else {
			distance = get_distance_to_next_waypoint(current_position(0), current_position(1), mission_item_triplet.current.lat, mission_item_triplet.current.lon);
			delta_altitude = mission_item_triplet.current.altitude -  _global_pos.alt;
		}

		float ground_speed_desired = _parameters.airspeed_min * cosf(atan2f(delta_altitude, distance));


		/*
		 * Ground speed undershoot is the amount of ground velocity not reached
		 * by the plane. Consequently it is zero if airspeed is >= min ground speed
		 * and positive if airspeed < min ground speed.
		 *
		 * This error value ensures that a plane (as long as its throttle capability is
		 * not exceeded) travels towards a waypoint (and is not pushed more and more away
		 * by wind). Not countering this would lead to a fly-away.
		 */
		_groundspeed_undershoot = math::max(ground_speed_desired - ground_speed_body, 0.0f);

	} else {
		_groundspeed_undershoot = 0;
	}
}

void FixedwingPositionControl::navigation_capabilities_publish()
{
	if (_nav_capabilities_pub > 0) {
		orb_publish(ORB_ID(navigation_capabilities), _nav_capabilities_pub, &_nav_capabilities);
	} else {
		_nav_capabilities_pub = orb_advertise(ORB_ID(navigation_capabilities), &_nav_capabilities);
	}
}

bool
FixedwingPositionControl::control_position(const math::Vector<2> &current_position, const math::Vector<2> &ground_speed,
		const struct mission_item_triplet_s &mission_item_triplet)
{
	bool setpoint = true;

	calculate_gndspeed_undershoot(current_position, ground_speed, mission_item_triplet);

	float eas2tas = 1.0f; // XXX calculate actual number based on current measurements

	// XXX re-visit
	float baro_altitude = _global_pos.alt;

	/* filter speed and altitude for controller */
	math::Vector<3> accel_body(_accel.x, _accel.y, _accel.z);
	math::Vector<3> accel_earth = _R_nb.transposed() * accel_body;

	_tecs.update_50hz(baro_altitude, _airspeed.indicated_airspeed_m_s, _R_nb, accel_body, accel_earth);
	float altitude_error = _mission_item_triplet.current.altitude - _global_pos.alt;

	/* no throttle limit as default */
	float throttle_max = 1.0f;

	/* AUTONOMOUS FLIGHT */

	// XXX this should only execute if auto AND safety off (actuators active),
	// else integrators should be constantly reset.
	if (_control_mode.flag_control_position_enabled) {

		/* get circle mode */
		bool was_circle_mode = _l1_control.circle_mode();

		/* restore speed weight, in case changed intermittently (e.g. in landing handling) */
		_tecs.set_speed_weight(_parameters.speed_weight);

		/* current waypoint (the one currently heading for) */
		math::Vector<2> next_wp(mission_item_triplet.current.lat, mission_item_triplet.current.lon);

		/* current waypoint (the one currently heading for) */
		math::Vector<2> curr_wp(mission_item_triplet.current.lat, mission_item_triplet.current.lon);


		/* previous waypoint */
		math::Vector<2> prev_wp;

		if (mission_item_triplet.previous_valid) {
			prev_wp(0) = mission_item_triplet.previous.lat;
			prev_wp(1) = mission_item_triplet.previous.lon;

		} else {
			/*
			 * No valid previous waypoint, go for the current wp.
			 * This is automatically handled by the L1 library.
			 */
			prev_wp(0) = mission_item_triplet.current.lat;
			prev_wp(1) = mission_item_triplet.current.lon;

		}

		if (mission_item_triplet.current.nav_cmd == NAV_CMD_WAYPOINT || mission_item_triplet.current.nav_cmd == NAV_CMD_RETURN_TO_LAUNCH) {
			/* waypoint is a plain navigation waypoint */
			_l1_control.navigate_waypoints(prev_wp, curr_wp, current_position, ground_speed);
			_att_sp.roll_body = _l1_control.nav_roll();
			_att_sp.yaw_body = _l1_control.nav_bearing();

			_tecs.update_pitch_throttle(_R_nb, _att.pitch, _global_pos.alt, _mission_item_triplet.current.altitude, calculate_target_airspeed(_parameters.airspeed_trim),
						    _airspeed.indicated_airspeed_m_s, eas2tas,
						    false, math::radians(_parameters.pitch_limit_min),
						    _parameters.throttle_min, _parameters.throttle_max, _parameters.throttle_cruise,
						    math::radians(_parameters.pitch_limit_min), math::radians(_parameters.pitch_limit_max));

		} else if (mission_item_triplet.current.nav_cmd == NAV_CMD_LOITER_TURN_COUNT ||
			   mission_item_triplet.current.nav_cmd == NAV_CMD_LOITER_TIME_LIMIT ||
			   mission_item_triplet.current.nav_cmd == NAV_CMD_LOITER_UNLIMITED) {

			/* waypoint is a loiter waypoint */
			_l1_control.navigate_loiter(curr_wp, current_position, mission_item_triplet.current.loiter_radius,
						  mission_item_triplet.current.loiter_direction, ground_speed);
			_att_sp.roll_body = _l1_control.nav_roll();
			_att_sp.yaw_body = _l1_control.nav_bearing();

			_tecs.update_pitch_throttle(_R_nb, _att.pitch, _global_pos.alt, _mission_item_triplet.current.altitude, calculate_target_airspeed(_parameters.airspeed_trim),
						    _airspeed.indicated_airspeed_m_s, eas2tas,
						    false, math::radians(_parameters.pitch_limit_min),
						    _parameters.throttle_min, _parameters.throttle_max, _parameters.throttle_cruise,
						    math::radians(_parameters.pitch_limit_min), math::radians(_parameters.pitch_limit_max));

		} else if (mission_item_triplet.current.nav_cmd == NAV_CMD_LAND) {

			/* Horizontal landing control */
			/* switch to heading hold for the last meters, continue heading hold after */
			float wp_distance = get_distance_to_next_waypoint(current_position(0), current_position(1), curr_wp(0), curr_wp(1));
			//warnx("wp dist: %d, alt err: %d, noret: %s", (int)wp_distance, (int)altitude_error, (land_noreturn) ? "YES" : "NO");
			if (wp_distance < _parameters.land_heading_hold_horizontal_distance || land_noreturn_horizontal) {

				/* heading hold, along the line connecting this and the last waypoint */

<<<<<<< HEAD
				// if (mission_item_triplet.previous_valid) {
				// 	target_bearing = get_bearing_to_next_waypoint(prev_wp(0), prev_wp(1), next_wp(0), next_wp(1));
				// } else {

				if (!land_noreturn_horizontal) //set target_bearing in first occurrence
					target_bearing = _att.yaw;
				//}
=======
				if (!land_noreturn_horizontal) {//set target_bearing in first occurrence
					if (mission_item_triplet.previous_valid) {
						target_bearing = get_bearing_to_next_waypoint(prev_wp.getX(), prev_wp.getY(), curr_wp.getX(), curr_wp.getY());
					} else {
						target_bearing = _att.yaw;
					}
					mavlink_log_info(_mavlink_fd, "#audio: Landing, heading hold");
				}
>>>>>>> 95bdc1a9

//					warnx("NORET: %d, target_bearing: %d, yaw: %d", (int)land_noreturn_horizontal, (int)math::degrees(target_bearing), (int)math::degrees(_att.yaw));

				_l1_control.navigate_heading(target_bearing, _att.yaw, ground_speed);

				/* limit roll motion to prevent wings from touching the ground first */
				_att_sp.roll_body = math::constrain(_att_sp.roll_body, math::radians(-10.0f), math::radians(10.0f));

				land_noreturn_horizontal = true;

			} else {

				/* normal navigation */
				_l1_control.navigate_waypoints(prev_wp, curr_wp, current_position, ground_speed);
			}

			_att_sp.roll_body = _l1_control.nav_roll();
			_att_sp.yaw_body = _l1_control.nav_bearing();


			/* Vertical landing control */
			//xxx: using the tecs altitude controller for slope control for now

//				/* do not go down too early */
//				if (wp_distance > 50.0f) {
//					altitude_error = (_global_triplet.current.altitude + 25.0f) - _global_pos.alt;
//				}
			/* apply minimum pitch (flare) and limit roll if close to touch down, altitude error is negative (going down) */
			// XXX this could make a great param

			float flare_pitch_angle_rad = -math::radians(5.0f);//math::radians(mission_item_triplet.current.param1)
			float throttle_land = _parameters.throttle_min + (_parameters.throttle_max - _parameters.throttle_min) * 0.1f;
			float airspeed_land = 1.3f * _parameters.airspeed_min;
			float airspeed_approach = 1.3f * _parameters.airspeed_min;

			float L_wp_distance = get_distance_to_next_waypoint(prev_wp(0), prev_wp(1), curr_wp(0), curr_wp(1)) * _parameters.land_slope_length;
			float L_altitude = landingslope.getLandingSlopeAbsoluteAltitude(L_wp_distance, _mission_item_triplet.current.altitude);//getLandingSlopeAbsoluteAltitude(L_wp_distance, _mission_item_triplet.current.altitude, landing_slope_angle_rad, horizontal_slope_displacement);
			float landing_slope_alt_desired = landingslope.getLandingSlopeAbsoluteAltitude(wp_distance, _mission_item_triplet.current.altitude);//getLandingSlopeAbsoluteAltitude(wp_distance, _mission_item_triplet.current.altitude, landing_slope_angle_rad, horizontal_slope_displacement);



			if ( (_global_pos.alt < _mission_item_triplet.current.altitude + landingslope.flare_relative_alt()) || land_noreturn_vertical) {  //checking for land_noreturn to avoid unwanted climb out

				/* land with minimal speed */

//					/* force TECS to only control speed with pitch, altitude is only implicitely controlled now */
//					_tecs.set_speed_weight(2.0f);

				/* kill the throttle if param requests it */
				throttle_max = _parameters.throttle_max;

				 if (wp_distance < landingslope.motor_lim_horizontal_distance() || land_motor_lim) {
					throttle_max = math::min(throttle_max, _parameters.throttle_land_max);
					if (!land_motor_lim) {
						land_motor_lim  = true;
						mavlink_log_info(_mavlink_fd, "#audio: Landing, limiting throttle");
					}

				 }

				float flare_curve_alt = landingslope.getFlareCurveAltitude(wp_distance, _mission_item_triplet.current.altitude);

				/* avoid climbout */
				if (flare_curve_alt_last < flare_curve_alt && land_noreturn_vertical || land_stayonground)
				{
					flare_curve_alt = mission_item_triplet.current.altitude;
					land_stayonground = true;
				}

				_tecs.update_pitch_throttle(_R_nb, _att.pitch, _global_pos.alt, flare_curve_alt, calculate_target_airspeed(airspeed_land),
												    _airspeed.indicated_airspeed_m_s, eas2tas,
												    false, flare_pitch_angle_rad,
												    0.0f, throttle_max, throttle_land,
												    flare_pitch_angle_rad,  math::radians(15.0f));

				if (!land_noreturn_vertical) {
					mavlink_log_info(_mavlink_fd, "#audio: Landing, flaring");
					land_noreturn_vertical = true;
				}
				//warnx("Landing:  flare, _global_pos.alt  %.1f, flare_curve_alt %.1f, flare_curve_alt_last %.1f, flare_length %.1f, wp_distance %.1f", _global_pos.alt, flare_curve_alt, flare_curve_alt_last, flare_length, wp_distance);

				flare_curve_alt_last = flare_curve_alt;

			} else if (wp_distance < L_wp_distance) {

				/* minimize speed to approach speed, stay on landing slope */
				_tecs.update_pitch_throttle(_R_nb, _att.pitch, _global_pos.alt, landing_slope_alt_desired, calculate_target_airspeed(airspeed_approach),
							    _airspeed.indicated_airspeed_m_s, eas2tas,
							    false, flare_pitch_angle_rad,
							    _parameters.throttle_min, _parameters.throttle_max, _parameters.throttle_cruise,
							    math::radians(_parameters.pitch_limit_min), math::radians(_parameters.pitch_limit_max));
				//warnx("Landing: stay on slope, alt_desired: %.1f (wp_distance: %.1f), calculate_target_airspeed(airspeed_land) %.1f, horizontal_slope_displacement %.1f, d1 %.1f, flare_length %.1f", landing_slope_alt_desired, wp_distance, calculate_target_airspeed(airspeed_land), horizontal_slope_displacement, d1, flare_length);

				if (!land_onslope) {

					mavlink_log_info(_mavlink_fd, "#audio: Landing, on slope");
					land_onslope = true;
				}

			} else {

				 /* intersect glide slope:
				 * if current position is higher or within 10m of slope follow the glide slope
				 * if current position is below slope -10m continue on maximum of previous wp altitude or L_altitude until the intersection with the slope
				 * */
				float altitude_desired = _global_pos.alt;
				if (_global_pos.alt > landing_slope_alt_desired - 10.0f) {
					/* stay on slope */
					altitude_desired = landing_slope_alt_desired;
					//warnx("Landing: before L, stay on landing slope, alt_desired: %.1f (wp_distance: %.1f, L_wp_distance %.1f), calculate_target_airspeed(airspeed_land) %.1f, horizontal_slope_displacement %.1f", altitude_desired, wp_distance, L_wp_distance, calculate_target_airspeed(airspeed_land), horizontal_slope_displacement);
				} else {
					/* continue horizontally */
					altitude_desired =  math::max(_global_pos.alt, L_altitude);
					//warnx("Landing: before L,continue at: %.4f, (landing_slope_alt_desired %.4f, wp_distance: %.4f, L_altitude: %.4f L_wp_distance: %.4f)", altitude_desired, landing_slope_alt_desired, wp_distance, L_altitude, L_wp_distance);
				}

				_tecs.update_pitch_throttle(_R_nb, _att.pitch, _global_pos.alt, altitude_desired, calculate_target_airspeed(airspeed_approach),
							    _airspeed.indicated_airspeed_m_s, eas2tas,
							    false, math::radians(_parameters.pitch_limit_min),
							    _parameters.throttle_min, _parameters.throttle_max, _parameters.throttle_cruise,
							    math::radians(_parameters.pitch_limit_min), math::radians(_parameters.pitch_limit_max));
			}

		} else if (mission_item_triplet.current.nav_cmd == NAV_CMD_TAKEOFF) {

			_l1_control.navigate_waypoints(prev_wp, curr_wp, current_position, ground_speed);
			_att_sp.roll_body = _l1_control.nav_roll();
			_att_sp.yaw_body = _l1_control.nav_bearing();

			/* apply minimum pitch and limit roll if target altitude is not within 10 meters */
			if (altitude_error > 15.0f) {

				/* enforce a minimum of 10 degrees pitch up on takeoff, or take parameter */
				_tecs.update_pitch_throttle(_R_nb, _att.pitch, _global_pos.alt, _mission_item_triplet.current.altitude, calculate_target_airspeed(1.3f * _parameters.airspeed_min),
							    _airspeed.indicated_airspeed_m_s, eas2tas,
							    true, math::max(math::radians(mission_item_triplet.current.pitch_min), math::radians(10.0f)),
							    _parameters.throttle_min, _parameters.throttle_max, _parameters.throttle_cruise,
							    math::radians(_parameters.pitch_limit_min), math::radians(_parameters.pitch_limit_max));

				/* limit roll motion to ensure enough lift */
				_att_sp.roll_body = math::constrain(_att_sp.roll_body, math::radians(-15.0f), math::radians(15.0f));

			} else {

				_tecs.update_pitch_throttle(_R_nb, _att.pitch, _global_pos.alt, _mission_item_triplet.current.altitude, calculate_target_airspeed(_parameters.airspeed_trim),
							    _airspeed.indicated_airspeed_m_s, eas2tas,
							    false, math::radians(_parameters.pitch_limit_min),
							    _parameters.throttle_min, _parameters.throttle_max, _parameters.throttle_cruise,
							    math::radians(_parameters.pitch_limit_min), math::radians(_parameters.pitch_limit_max));
			}
		}

		// warnx("nav bearing: %8.4f bearing err: %8.4f target bearing: %8.4f", (double)_l1_control.nav_bearing(),
		//       (double)_l1_control.bearing_error(), (double)_l1_control.target_bearing());
		// warnx("prev wp: %8.4f/%8.4f, next wp: %8.4f/%8.4f prev:%s", (double)prev_wp(0), (double)prev_wp(1),
		//       (double)next_wp(0), (double)next_wp(1), (mission_item_triplet.previous_valid) ? "valid" : "invalid");

		// XXX at this point we always want no loiter hold if a
		// mission is active
		_loiter_hold = false;

		/* reset land state */
		if (mission_item_triplet.current.nav_cmd != NAV_CMD_LAND) {
			land_noreturn_horizontal = false;
			land_noreturn_vertical = false;
			land_stayonground = false;
			land_motor_lim = false;
			land_onslope = false;
		}

		if (was_circle_mode && !_l1_control.circle_mode()) {
			/* just kicked out of loiter, reset roll integrals */
			_att_sp.roll_reset_integral = true;
		}

	} else if (0/* easy mode enabled */) {

		/** EASY FLIGHT **/

		if (0/* switched from another mode to easy */) {
			_seatbelt_hold_heading = _att.yaw;
		}

		if (0/* easy on and manual control yaw non-zero */) {
			_seatbelt_hold_heading = _att.yaw + _manual.yaw;
		}

		/* climb out control */
		bool climb_out = false;

		/* user wants to climb out */
		if (_manual.pitch > 0.3f && _manual.throttle > 0.8f) {
			climb_out = true;
		}

		/* if in seatbelt mode, set airspeed based on manual control */

		// XXX check if ground speed undershoot should be applied here
		float seatbelt_airspeed = _parameters.airspeed_min +
					  (_parameters.airspeed_max - _parameters.airspeed_min) *
					  _manual.throttle;

		_l1_control.navigate_heading(_seatbelt_hold_heading, _att.yaw, ground_speed);
		_att_sp.roll_body = _l1_control.nav_roll();
		_att_sp.yaw_body = _l1_control.nav_bearing();
		_tecs.update_pitch_throttle(_R_nb, _att.pitch, _global_pos.alt, _global_pos.alt + _manual.pitch * 2.0f,
					    seatbelt_airspeed,
					    _airspeed.indicated_airspeed_m_s, eas2tas,
					    false, _parameters.pitch_limit_min,
					    _parameters.throttle_min, _parameters.throttle_max, _parameters.throttle_cruise,
					    _parameters.pitch_limit_min, _parameters.pitch_limit_max);

	} else if (0/* seatbelt mode enabled */) {

		/** SEATBELT FLIGHT **/

		if (0/* switched from another mode to seatbelt */) {
			_seatbelt_hold_heading = _att.yaw;
		}

		if (0/* seatbelt on and manual control yaw non-zero */) {
			_seatbelt_hold_heading = _att.yaw + _manual.yaw;
		}

		/* if in seatbelt mode, set airspeed based on manual control */

		// XXX check if ground speed undershoot should be applied here
		float seatbelt_airspeed = _parameters.airspeed_min +
					  (_parameters.airspeed_max - _parameters.airspeed_min) *
					  _manual.throttle;

		/* user switched off throttle */
		if (_manual.throttle < 0.1f) {
			throttle_max = 0.0f;
			/* switch to pure pitch based altitude control, give up speed */
			_tecs.set_speed_weight(0.0f);
		}

		/* climb out control */
		bool climb_out = false;

		/* user wants to climb out */
		if (_manual.pitch > 0.3f && _manual.throttle > 0.8f) {
			climb_out = true;
		}

		_l1_control.navigate_heading(_seatbelt_hold_heading, _att.yaw, ground_speed);
		_att_sp.roll_body =	_manual.roll;
		_att_sp.yaw_body =	_manual.yaw;
		_tecs.update_pitch_throttle(_R_nb, _att.pitch, _global_pos.alt, _global_pos.alt + _manual.pitch * 2.0f,
					    seatbelt_airspeed,
					    _airspeed.indicated_airspeed_m_s, eas2tas,
					    climb_out, _parameters.pitch_limit_min,
					    _parameters.throttle_min, _parameters.throttle_max, _parameters.throttle_cruise,
					    _parameters.pitch_limit_min, _parameters.pitch_limit_max);

	} else {

		/** MANUAL FLIGHT **/

		/* no flight mode applies, do not publish an attitude setpoint */
		setpoint = false;
	}

	_att_sp.pitch_body = _tecs.get_pitch_demand();
	_att_sp.thrust = math::min(_tecs.get_throttle_demand(), throttle_max);

	return setpoint;
}

void
FixedwingPositionControl::task_main()
{

	/* inform about start */
	warnx("Initializing..");
	fflush(stdout);

	/*
	 * do subscriptions
	 */
	_global_pos_sub = orb_subscribe(ORB_ID(vehicle_global_position));
	_mission_item_triplet_sub = orb_subscribe(ORB_ID(mission_item_triplet));
	_att_sub = orb_subscribe(ORB_ID(vehicle_attitude));
	_accel_sub = orb_subscribe(ORB_ID(sensor_accel));
	_control_mode_sub = orb_subscribe(ORB_ID(vehicle_control_mode));
	_airspeed_sub = orb_subscribe(ORB_ID(airspeed));
	_params_sub = orb_subscribe(ORB_ID(parameter_update));
	_manual_control_sub = orb_subscribe(ORB_ID(manual_control_setpoint));

	/* rate limit vehicle status updates to 5Hz */
	orb_set_interval(_control_mode_sub, 200);
	/* rate limit position updates to 50 Hz */
	orb_set_interval(_global_pos_sub, 20);

	/* abort on a nonzero return value from the parameter init */
	if (parameters_update()) {
		/* parameter setup went wrong, abort */
		warnx("aborting startup due to errors.");
		_task_should_exit = true;
	}

	/* wakeup source(s) */
	struct pollfd fds[2];

	/* Setup of loop */
	fds[0].fd = _params_sub;
	fds[0].events = POLLIN;
	fds[1].fd = _global_pos_sub;
	fds[1].events = POLLIN;

	while (!_task_should_exit) {

		/* wait for up to 500ms for data */
		int pret = poll(&fds[0], (sizeof(fds) / sizeof(fds[0])), 100);

		/* timed out - periodic check for _task_should_exit, etc. */
		if (pret == 0)
			continue;

		/* this is undesirable but not much we can do - might want to flag unhappy status */
		if (pret < 0) {
			warn("poll error %d, %d", pret, errno);
			continue;
		}

		perf_begin(_loop_perf);

		/* check vehicle status for changes to publication state */
		vehicle_control_mode_poll();

		/* only update parameters if they changed */
		if (fds[0].revents & POLLIN) {
			/* read from param to clear updated flag */
			struct parameter_update_s update;
			orb_copy(ORB_ID(parameter_update), _params_sub, &update);

			/* update parameters from storage */
			parameters_update();
		}

		/* only run controller if position changed */
		if (fds[1].revents & POLLIN) {

			/* XXX Hack to get mavlink output going */
			if (_mavlink_fd < 0) {
				/* try to open the mavlink log device every once in a while */
				_mavlink_fd = open(MAVLINK_LOG_DEVICE, 0);
			}

			static uint64_t last_run = 0;
			float deltaT = (hrt_absolute_time() - last_run) / 1000000.0f;
			last_run = hrt_absolute_time();

			/* guard against too large deltaT's */
			if (deltaT > 1.0f)
				deltaT = 0.01f;

			/* load local copies */
			orb_copy(ORB_ID(vehicle_global_position), _global_pos_sub, &_global_pos);

			// XXX add timestamp check
			_global_pos_valid = true;

			vehicle_attitude_poll();
			vehicle_setpoint_poll();
			vehicle_accel_poll();
			vehicle_airspeed_poll();
			// vehicle_baro_poll();

			math::Vector<2> ground_speed(_global_pos.vx, _global_pos.vy);
			math::Vector<2> current_position(_global_pos.lat / 1e7f, _global_pos.lon / 1e7f);

			/*
			 * Attempt to control position, on success (= sensors present and not in manual mode),
			 * publish setpoint.
			 */
			if (control_position(current_position, ground_speed, _mission_item_triplet)) {
				_att_sp.timestamp = hrt_absolute_time();

				/* lazily publish the setpoint only once available */
				if (_attitude_sp_pub > 0) {
					/* publish the attitude setpoint */
					orb_publish(ORB_ID(vehicle_attitude_setpoint), _attitude_sp_pub, &_att_sp);

				} else {
					/* advertise and publish */
					_attitude_sp_pub = orb_advertise(ORB_ID(vehicle_attitude_setpoint), &_att_sp);
				}

				/* XXX check if radius makes sense here */
				float turn_distance = _l1_control.switch_distance(_mission_item_triplet.current.radius);

				/* lazily publish navigation capabilities */
				if (turn_distance != _nav_capabilities.turn_distance && turn_distance > 0) {

					/* set new turn distance */
					_nav_capabilities.turn_distance = turn_distance;

					navigation_capabilities_publish();

				}

			}

		}

		perf_end(_loop_perf);
	}

	warnx("exiting.\n");

	_control_task = -1;
	_exit(0);
}

int
FixedwingPositionControl::start()
{
	ASSERT(_control_task == -1);

	/* start the task */
	_control_task = task_spawn_cmd("fw_pos_control_l1",
				       SCHED_DEFAULT,
				       SCHED_PRIORITY_MAX - 5,
				       4048,
				       (main_t)&FixedwingPositionControl::task_main_trampoline,
				       nullptr);

	if (_control_task < 0) {
		warn("task start failed");
		return -errno;
	}

	return OK;
}

int fw_pos_control_l1_main(int argc, char *argv[])
{
	if (argc < 1)
		errx(1, "usage: fw_pos_control_l1 {start|stop|status}");

	if (!strcmp(argv[1], "start")) {

		if (l1_control::g_control != nullptr)
			errx(1, "already running");

		l1_control::g_control = new FixedwingPositionControl;

		if (l1_control::g_control == nullptr)
			errx(1, "alloc failed");

		if (OK != l1_control::g_control->start()) {
			delete l1_control::g_control;
			l1_control::g_control = nullptr;
			err(1, "start failed");
		}

		exit(0);
	}

	if (!strcmp(argv[1], "stop")) {
		if (l1_control::g_control == nullptr)
			errx(1, "not running");

		delete l1_control::g_control;
		l1_control::g_control = nullptr;
		exit(0);
	}

	if (!strcmp(argv[1], "status")) {
		if (l1_control::g_control) {
			errx(0, "running");

		} else {
			errx(1, "not running");
		}
	}

	warnx("unrecognized command");
	return 1;
}<|MERGE_RESOLUTION|>--- conflicted
+++ resolved
@@ -831,15 +831,6 @@
 
 				/* heading hold, along the line connecting this and the last waypoint */
 
-<<<<<<< HEAD
-				// if (mission_item_triplet.previous_valid) {
-				// 	target_bearing = get_bearing_to_next_waypoint(prev_wp(0), prev_wp(1), next_wp(0), next_wp(1));
-				// } else {
-
-				if (!land_noreturn_horizontal) //set target_bearing in first occurrence
-					target_bearing = _att.yaw;
-				//}
-=======
 				if (!land_noreturn_horizontal) {//set target_bearing in first occurrence
 					if (mission_item_triplet.previous_valid) {
 						target_bearing = get_bearing_to_next_waypoint(prev_wp.getX(), prev_wp.getY(), curr_wp.getX(), curr_wp.getY());
@@ -848,7 +839,6 @@
 					}
 					mavlink_log_info(_mavlink_fd, "#audio: Landing, heading hold");
 				}
->>>>>>> 95bdc1a9
 
 //					warnx("NORET: %d, target_bearing: %d, yaw: %d", (int)land_noreturn_horizontal, (int)math::degrees(target_bearing), (int)math::degrees(_att.yaw));
 
