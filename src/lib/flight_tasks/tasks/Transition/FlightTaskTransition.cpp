/****************************************************************************
 *
 *   Copyright (c) 2018 PX4 Development Team. All rights reserved.
 *
 * Redistribution and use in source and binary forms, with or without
 * modification, are permitted provided that the following conditions
 * are met:
 *
 * 1. Redistributions of source code must retain the above copyright
 *    notice, this list of conditions and the following disclaimer.
 * 2. Redistributions in binary form must reproduce the above copyright
 *    notice, this list of conditions and the following disclaimer in
 *    the documentation and/or other materials provided with the
 *    distribution.
 * 3. Neither the name PX4 nor the names of its contributors may be
 *    used to endorse or promote products derived from this software
 *    without specific prior written permission.
 *
 * THIS SOFTWARE IS PROVIDED BY THE COPYRIGHT HOLDERS AND CONTRIBUTORS
 * "AS IS" AND ANY EXPRESS OR IMPLIED WARRANTIES, INCLUDING, BUT NOT
 * LIMITED TO, THE IMPLIED WARRANTIES OF MERCHANTABILITY AND FITNESS
 * FOR A PARTICULAR PURPOSE ARE DISCLAIMED. IN NO EVENT SHALL THE
 * COPYRIGHT OWNER OR CONTRIBUTORS BE LIABLE FOR ANY DIRECT, INDIRECT,
 * INCIDENTAL, SPECIAL, EXEMPLARY, OR CONSEQUENTIAL DAMAGES (INCLUDING,
 * BUT NOT LIMITED TO, PROCUREMENT OF SUBSTITUTE GOODS OR SERVICES; LOSS
 * OF USE, DATA, OR PROFITS; OR BUSINESS INTERRUPTION) HOWEVER CAUSED
 * AND ON ANY THEORY OF LIABILITY, WHETHER IN CONTRACT, STRICT
 * LIABILITY, OR TORT (INCLUDING NEGLIGENCE OR OTHERWISE) ARISING IN
 * ANY WAY OUT OF THE USE OF THIS SOFTWARE, EVEN IF ADVISED OF THE
 * POSSIBILITY OF SUCH DAMAGE.
 *
 ****************************************************************************/

/**
 * @file FlightTaskTranstion.cpp
 */

#include "FlightTaskTransition.hpp"

bool FlightTaskTransition::updateInitialize()
{
	return FlightTask::updateInitialize();
}

bool FlightTaskTransition::activate(vehicle_local_position_setpoint_s last_setpoint)
{
	checkSetpoints(last_setpoint);
	_transition_altitude = last_setpoint.z;
	_transition_yaw = last_setpoint.yaw;
	_acceleration_setpoint.setAll(0.f);
	_velocity_prev = _velocity;
	return FlightTask::activate(last_setpoint);
}

void FlightTaskTransition::checkSetpoints(vehicle_local_position_setpoint_s &setpoints)
{
	// If the setpoint is unknown, set to the current estimate
	if (!PX4_ISFINITE(setpoints.z)) { setpoints.z = _position(2); }

	if (!PX4_ISFINITE(setpoints.yaw)) { setpoints.yaw = _yaw; }
}

void FlightTaskTransition::updateAccelerationEstimate()
{
	// Estimate the acceleration by filtering the raw derivative of the velocity estimate
	// This is done to provide a good estimate of the current acceleration to the next flight task after back-transition
	_acceleration_setpoint = 0.9f * _acceleration_setpoint + 0.1f * (_velocity - _velocity_prev) / _deltatime;

	if (!PX4_ISFINITE(_acceleration_setpoint(0)) ||
	    !PX4_ISFINITE(_acceleration_setpoint(1)) ||
	    !PX4_ISFINITE(_acceleration_setpoint(2))) {
		_acceleration_setpoint.setZero();
	}

	_velocity_prev = _velocity;
}

bool FlightTaskTransition::update()
{
	// level wings during the transition, altitude should be controlled
<<<<<<< HEAD
	_position_setpoint = matrix::Vector3f(NAN, NAN, _transition_altitude);
	_velocity_setpoint.setNaN();
	_acceleration_setpoint = matrix::Vector3f(0.f, 0.f, NAN);
=======
	_position_setpoint(2) = _transition_altitude;
	_thrust_setpoint.xy() = matrix::Vector2f(0.f, 0.f);
>>>>>>> ab133b41

	updateAccelerationEstimate();

	_yaw_setpoint = _transition_yaw;
	return true;
}<|MERGE_RESOLUTION|>--- conflicted
+++ resolved
@@ -78,14 +78,8 @@
 bool FlightTaskTransition::update()
 {
 	// level wings during the transition, altitude should be controlled
-<<<<<<< HEAD
-	_position_setpoint = matrix::Vector3f(NAN, NAN, _transition_altitude);
-	_velocity_setpoint.setNaN();
-	_acceleration_setpoint = matrix::Vector3f(0.f, 0.f, NAN);
-=======
 	_position_setpoint(2) = _transition_altitude;
-	_thrust_setpoint.xy() = matrix::Vector2f(0.f, 0.f);
->>>>>>> ab133b41
+	_acceleration_setpoint.xy() = matrix::Vector2f(0.f, 0.f);
 
 	updateAccelerationEstimate();
 
